import type { UserRoleValue } from '@/lib/types'
import type { Json } from '@/lib/types/json'

export type DbActivityLog = {
  id: string
  actor_id: string
  actor_role: UserRoleValue
  verb: string
  summary: string
  target_type: string
  target_id: string | null
  target_client_id: string | null
  target_project_id: string | null
  context_route: string | null
  metadata: Json
  created_at: string
  updated_at: string
  deleted_at: string | null
  restored_at: string | null
}

export type ActivityLogWithActor = DbActivityLog & {
  actor?: {
    id: string
    full_name: string | null
    email: string
    avatar_url: string | null
  } | null
}

export type ActivityTargetType =
  | 'TASK'
  | 'PROJECT'
  | 'CLIENT'
  | 'COMMENT'
  | 'TIME_LOG'
  | 'HOUR_BLOCK'
  | 'USER'
  | 'SETTINGS'
  | 'GENERAL'

export const ActivityVerbs = {
  TASK_CREATED: 'TASK_CREATED',
  TASK_UPDATED: 'TASK_UPDATED',
  TASK_STATUS_CHANGED: 'TASK_STATUS_CHANGED',
  TASK_ARCHIVED: 'TASK_ARCHIVED',
  TASK_ACCEPTED: 'TASK_ACCEPTED',
  TASK_ACCEPTANCE_REVERTED: 'TASK_ACCEPTANCE_REVERTED',
  TASKS_ACCEPTED: 'TASKS_ACCEPTED',
  TASK_RESTORED: 'TASK_RESTORED',
  TASK_DELETED: 'TASK_DELETED',
  TASK_COMMENT_CREATED: 'TASK_COMMENT_CREATED',
  TASK_COMMENT_UPDATED: 'TASK_COMMENT_UPDATED',
  TASK_COMMENT_DELETED: 'TASK_COMMENT_DELETED',
  TIME_LOG_CREATED: 'TIME_LOG_CREATED',
  CLIENT_CREATED: 'CLIENT_CREATED',
  CLIENT_UPDATED: 'CLIENT_UPDATED',
  CLIENT_ARCHIVED: 'CLIENT_ARCHIVED',
  CLIENT_RESTORED: 'CLIENT_RESTORED',
  CLIENT_DELETED: 'CLIENT_DELETED',
  PROJECT_CREATED: 'PROJECT_CREATED',
  PROJECT_UPDATED: 'PROJECT_UPDATED',
  PROJECT_ARCHIVED: 'PROJECT_ARCHIVED',
  PROJECT_RESTORED: 'PROJECT_RESTORED',
  PROJECT_DELETED: 'PROJECT_DELETED',
  HOUR_BLOCK_CREATED: 'HOUR_BLOCK_CREATED',
  HOUR_BLOCK_UPDATED: 'HOUR_BLOCK_UPDATED',
  HOUR_BLOCK_ARCHIVED: 'HOUR_BLOCK_ARCHIVED',
  HOUR_BLOCK_RESTORED: 'HOUR_BLOCK_RESTORED',
  HOUR_BLOCK_DELETED: 'HOUR_BLOCK_DELETED',
  USER_CREATED: 'USER_CREATED',
  USER_UPDATED: 'USER_UPDATED',
  USER_ARCHIVED: 'USER_ARCHIVED',
  USER_RESTORED: 'USER_RESTORED',
  USER_DELETED: 'USER_DELETED',
<<<<<<< HEAD
  OAUTH_CONNECTED: 'OAUTH_CONNECTED',
  OAUTH_DISCONNECTED: 'OAUTH_DISCONNECTED',
  OAUTH_REFRESHED: 'OAUTH_REFRESHED',
  OAUTH_EXPIRED: 'OAUTH_EXPIRED',
  TASK_CREATED_FROM_EMAIL: 'TASK_CREATED_FROM_EMAIL',
  TASK_SUGGESTION_REJECTED: 'TASK_SUGGESTION_REJECTED',
=======
  CLIENT_VIEWED: 'CLIENT_VIEWED',
  PROJECT_VIEWED: 'PROJECT_VIEWED',
>>>>>>> a1ae576e
} as const

export type ActivityVerb = (typeof ActivityVerbs)[keyof typeof ActivityVerbs]

export type ActivityQueryFilters = {
  targetType?: ActivityTargetType | ActivityTargetType[]
  targetId?: string
  projectId?: string
  clientId?: string
  includeDeleted?: boolean
  cursor?: string
  limit?: number
}

export type ActivityQueryResult = {
  logs: ActivityLogWithActor[]
  hasMore: boolean
  nextCursor: string | null
}

export type ActivityEvent = {
  verb: ActivityVerb
  summary: string
  metadata?: Json
}<|MERGE_RESOLUTION|>--- conflicted
+++ resolved
@@ -73,17 +73,14 @@
   USER_ARCHIVED: 'USER_ARCHIVED',
   USER_RESTORED: 'USER_RESTORED',
   USER_DELETED: 'USER_DELETED',
-<<<<<<< HEAD
   OAUTH_CONNECTED: 'OAUTH_CONNECTED',
   OAUTH_DISCONNECTED: 'OAUTH_DISCONNECTED',
   OAUTH_REFRESHED: 'OAUTH_REFRESHED',
   OAUTH_EXPIRED: 'OAUTH_EXPIRED',
   TASK_CREATED_FROM_EMAIL: 'TASK_CREATED_FROM_EMAIL',
   TASK_SUGGESTION_REJECTED: 'TASK_SUGGESTION_REJECTED',
-=======
   CLIENT_VIEWED: 'CLIENT_VIEWED',
   PROJECT_VIEWED: 'PROJECT_VIEWED',
->>>>>>> a1ae576e
 } as const
 
 export type ActivityVerb = (typeof ActivityVerbs)[keyof typeof ActivityVerbs]
