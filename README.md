--- conflicted
+++ resolved
@@ -2,7 +2,12 @@
 
 - Supabase storage expects a private `user-avatars` bucket. Create it once with authenticated access before enabling avatar uploads in the portal.
 
-<<<<<<< HEAD
+## Lead intake webhook
+
+- Incoming marketing-site leads should be POSTed to `/api/integrations/leads-intake` with a `Bearer` token that matches `LEADS_INTAKE_TOKEN`.
+- Generate a token with `openssl rand -hex 32` (or a similar secret generator) and store it both in this app (`LEADS_INTAKE_TOKEN`) and the marketing site (`PORTAL_LEADS_TOKEN`).
+- Requests must provide JSON in the shape `{ name, email, company?, website?, message?, sourceDetail? }`. Records are inserted into the `NEW_OPPORTUNITIES` column with a `WEBSITE` source and appear on `/leads/board` immediately.
+
 ## Local Docker Development
 
 ### Prerequisites
@@ -80,13 +85,6 @@
 # Run production container
 docker run -p 3000:3000 --env-file .env pts-portal
 ```
-=======
-## Lead intake webhook
-
-- Incoming marketing-site leads should be POSTed to `/api/integrations/leads-intake` with a `Bearer` token that matches `LEADS_INTAKE_TOKEN`.
-- Generate a token with `openssl rand -hex 32` (or a similar secret generator) and store it both in this app (`LEADS_INTAKE_TOKEN`) and the marketing site (`PORTAL_LEADS_TOKEN`).
-- Requests must provide JSON in the shape `{ name, email, company?, website?, message?, sourceDetail? }`. Records are inserted into the `NEW_OPPORTUNITIES` column with a `WEBSITE` source and appear on `/leads/board` immediately.
->>>>>>> a1ae576e
 
 ## Database migrations
 
